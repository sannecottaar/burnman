--- conflicted
+++ resolved
@@ -21,12 +21,8 @@
 from .vinet import Vinet
 from .morse_potential import Morse
 from .birch_murnaghan_4th import BM4
-<<<<<<< HEAD
-=======
 from .dks_liquid import DKS_L
 from .dks_solid import DKS_S
-
->>>>>>> 3b89bb47
 from .property_modifiers import calculate_property_modifications
 
 from .helper import create