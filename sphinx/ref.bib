@article {Cottaar2014,
author = {Cottaar, Sanne and Heister, Timo and Rose, Ian and Unterborn, Cayman},
title = {BurnMan: A lower mantle mineral physics toolkit},
journal = {Geochemistry, Geophysics, Geosystems},
volume = {15},
number = {4},
issn = {1525-2027},
url = {http://dx.doi.org/10.1002/2013GC005122},
doi = {10.1002/2013GC005122},
pages = {1164--1179},
keywords = {open-source, elasticity},
year = {2014},
}
@article {Cammarano2013,
author = {Cammarano, F.},
title = {A short note on the pressure-depth conversion for geophysical interpretation},
journal = {Geophysical Research Letters},
volume = {40},
number = {18},
issn = {1944-8007},
url = {http://dx.doi.org/10.1002/grl.50887},
doi = {10.1002/grl.50887},
pages = {4834--4838},
keywords = {geophysical interpretation, Earth's pressure profile},
year = {2013},
}

@article{Cammarano2005,
author = {Cammarano, F and Goes, S and Deuss, A and Giardini, D},
journal = {Earth Planet. Sci. Lett.},
number = {3},
pages = {227--243},
title = {{Is a pyrolitic adiabatic mantle compatible with seismic data?}},
url = {http://www.sciencedirect.com/science/article/pii/S0012821X05000804},
volume = {232},
year = {2005}
}
@article{Trampert2004,
author = {Trampert, Jeannot and Deschamps, Fr\'{e}d\'{e}ric and Resovsky, Joseph and Yuen, Dave},
doi = {10.1126/science.1101996},
issn = {1095-9203},
journal = {Science (New York, N.Y.)},
month = oct,
number = {5697},
pages = {853--6},
pmid = {15514153},
title = {{Probabilistic tomography maps chemical heterogeneities throughout the lower mantle.}},
url = {http://www.sciencemag.org/content/306/5697/853.full},
volume = {306},
year = {2004}
}

@article{Lin2007,
author = {Lin, Jung-Fu and Vankó,  György and Jacobsen, Steven D. and Iota, Valentin and Struzhkin, Viktor V. and Prakapenka, Vitali B. and Kuznetsov, Alexei and Yoo, Choong-Shik}, 
title = {{Spin transition zone in Earth's lower mantle}},
volume = {317}, 
number = {5845}, 
pages = {1740--1743}, 
year = {2007}, 
abstract ={Mineral properties in Earth's lower mantle are affected by iron electronic states, but representative pressures and temperatures have not yet been probed. Spin states of iron in lower-mantle ferropericlase have been measured up to 95 gigapascals and 2000 kelvin with x-ray emission in a laser-heated diamond cell. A gradual spin transition of iron occurs over a pressure-temperature range extending from about 1000 kilometers in depth and 1900 kelvin to 2200 kilometers and 2300 kelvin in the lower mantle. Because low-spin ferropericlase exhibits higher density and faster sound velocities relative to the high-spin ferropericlase, the observed increase in low-spin (Mg,Fe)O at mid-lower mantle conditions would manifest seismically as a lower-mantle spin transition zone characterized by a steeper-than-normal density gradient.}, 
URL = {http://www.sciencemag.org/content/317/5845/1740.abstract}, 
eprint = {http://www.sciencemag.org/content/317/5845/1740.full.pdf}, 
journal = {Science} 
}

@article{Brown1981,
author = {Brown, JM and Shankland, TJ},
journal = {Geophys. J. Int.},
number = {3},
pages = {579--596},
title = {{Thermodynamic parameters in the Earth as determined from seismic profiles}},
url = {http://gji.oxfordjournals.org/content/66/3/579.short},
volume = {66},
year = {1981}
}
@article{anderson1982earth,
author = {Anderson, O. L.}, 
title = {The Earth's Core and the Phase Diagram of Iron},
volume = {306}, 
number = {1492}, 
pages = {21--35}, 
year = {1982}, 
URL = {http://rsta.royalsocietypublishing.org/content/306/1492/21.abstract}, 
journal = {Philos. T. Roy. Soc. A} 
}
@article{Murakami2012,
author = {Murakami, M and Ohishi, Y and Hirao, N and Hirose, K},
journal = {Nature},
number = {7396},
pages = {90--94},
title = {{A perovskitic lower mantle inferred from high-pressure, high-temperature sound velocity data.}},
volume = {485},
year = {2012}
}
@article{Cobden2009,
author = {Cobden, L and Goes, S and Ravenna, M and Styles, E and Cammarano, F and Gallagher, K and Connolly, JA},
file = {::},
journal = {J. Geophys. Res.},
pages = {B11309},
title = {{Thermochemical interpretation of 1-D seismic data for the lower mantle: The significance of nonadiabatic thermal gradients and compositional heterogeneity}},
url = {http://www.agu.org/journals/jb/jb0911/2008JB006262/2008jb006262-t01.txt},
volume = {114},
year = {2009}
}
@article{kennett1995,
author = {Kennett, BLN and Engdahl, E R and Buland, R},
file = {::},
journal = {Geophys. J. Int.},
number = {1},
pages = {108--124},
title = {{Constraints on seismic velocities in the Earth from traveltimes}},
url = {http://gji.oxfordjournals.org/content/122/1/108.short},
volume = {122},
year = {1995}
}
@article{Matas2007,
author = {Matas, J and Bass, J and Ricard, Y and Mattern, E and Bukowinski, MST},
journal = {Geophys. J. Int.},
number = {2},
pages = {764--780},
title = {{On the bulk composition of the lower mantle: predictions and limitations from generalized inversion of radial seismic profiles}},
url = {http://onlinelibrary.wiley.com/doi/10.1111/j.1365-246X.2007.03454.x/full},
volume = {170},
year = {2007}
}
@article{Karato1990,
author = {Karato, SI and Spetzler, HA},
file = {::},
journal = {Rev. Geophys.},
number = {4},
pages = {399--421},
title = {{Defect microdynamics in minerals and solid-state mechanisms of seismic wave attenuation and velocity dispersion in the mantle}},
url = {http://onlinelibrary.wiley.com/doi/10.1029/RG028i004p00399/full},
volume = {28},
year = {1990}
}
@article{Watt1976,
author = {Watt, JP and Davies, GF and O'Connell, RJ},
journal = {Rev. Geophys.},
number = {4},
pages = {541--563},
title = {{The elastic properties of composite materials}},
url = {http://onlinelibrary.wiley.com/doi/10.1029/RG014i004p00541/full},
volume = {14},
year = {1976}
}
@article{Stixrude2011,
author = {Stixrude, L and Lithgow-Bertelloni, C},
file = {::},
journal = {Geophys. J. Int.},
number = {3},
pages = {1180--1213},
title = {{Thermodynamics of mantle minerals–II. Phase equilibria}},
url = {http://onlinelibrary.wiley.com/doi/10.1111/j.1365-246X.2010.04890.x/full},
volume = {184},
year = {2011}
}
@article{Stixrude2005,
author = {Stixrude, L and Lithgow-Bertelloni, C},
journal = {Geophys. J. Int.},
number = {2},
pages = {610--632},
title = {{Thermodynamics of mantle minerals–I. Physical properties}},
url = {http://onlinelibrary.wiley.com/doi/10.1111/j.1365-246X.2005.02642.x/full},
volume = {162},
year = {2005}
}
@article{Connolly2005,
author = {Connolly, JAD},
file = {::},
journal = {Earth Planet. Sci. Lett.},
number = {1},
pages = {524--541},
title = {{Computation of phase equilibria by linear programming: a tool for geodynamic modeling and its application to subduction zone decarbonation}},
url = {http://www.sciencedirect.com/science/article/pii/S0012821X05002839},
volume = {236},
year = {2005}
}
@article{Matas2007a,
author = {Matas, J and Bukowinski, MST},
file = {::},
journal = {Earth Planet. Sci. Lett.},
number = {1},
pages = {51--65},
title = {{On the anelastic contribution to the temperature dezpendence of lower mantle seismic velocities}},
url = {http://www.sciencedirect.com/science/article/pii/S0012821X07002555},
volume = {259},
year = {2007}
}
@article{Simmons2012,
author = {Simmons, NA and Myers, SC and Johanneson, G and Matzel, E},
journal = {J. Geophys. Res.},
number = {B10},
title = {{LLNL-G3Dv3: Global P wave tomography model for improved regional and teleseismic travel time prediction}},
url = {http://onlinelibrary.wiley.com/doi/10.1029/2012JB009525/full},
volume = {117},
year = {2012}
}
@article{Li2008,
author = {Li, C and van der Hilst, RD},
file = {::},
journal = {Geochem. Geophys. Geosyst.},
number = {5},
title = {{A new global model for P wave speed variations in Earth's mantle}},
url = {http://onlinelibrary.wiley.com/doi/10.1029/2007GC001806/full},
volume = {9},
year = {2008}
}
@article{Simmons2010,
author = {Simmons, NA and Forte, AM and Boschi, L and Grand, SP},
file = {::},
journal = {J. Geophys. Res.},
number = {B12},
pages = {B12310},
title = {{GyPSuM: A joint tomographic model of mantle density and seismic wave speeds}},
url = {http://www.agu.org/pubs/crossref/2010/2010JB007631.shtml},
volume = {115},
year = {2010}
}
@article{Lekic2012,
author = {Lekic, V and Cottaar, S and Dziewonski, A M and Romanowicz, B},
journal = {Earth Planet. Sci. Lett.},
pages = {68--77},
title = {{Cluster analysis of global lower mantle tomography: A new class of structure and implications for chemical heterogeneity}},
url = {http://www.sciencedirect.com/science/article/pii/S0012821X12005109},
volume = {357-358},
year = {2012}
}
@article{kustowski2008,
author = {Kustowski, B and Ekstrom, G and Dziewoński, AM},
file = {::},
journal = {J. Geophys. Res.},
number = {B6},
pages = {B06306},
title = {{Anisotropic shear-wave velocity structure of the Earth's mantle: a global model}},
url = {http://www.agu.org/pubs/crossref/2008/2007JB005169.shtml},
volume = {113},
year = {2008}
}
@article{Ritsema2011,
author = {Ritsema, J and Deuss, A and van Heijst, H. J. and Woodhouse, J.H.},
journal = {Geophys. J. Int.},
number = {3},
pages = {1223--1236},
title = {{S40RTS: a degree-40 shear-velocity model for the mantle from new Rayleigh wave dispersion, teleseismic traveltime and normal-mode splitting function}},
url = {http://onlinelibrary.wiley.com/doi/10.1111/j.1365-246X.2010.04884.x/full},
volume = {184},
year = {2011}
}
@article{panning2006,
author = {Panning, M and Romanowicz, B},
file = {:Users/sanne/Documents/phd project/literature/anisotropy\_model\_Panning\_Romano\_2006.pdf:pdf},
journal = {Geophys. J. Int.},
number = {1},
pages = {361--379},
title = {{A three-dimensional radially anisotropic model of shear velocity in the whole mantle}},
volume = {167},
year = {2006}
}
@article{megnin2000,
abstract = {M�gnin, C. and Romanowicz, B.(2000), The three-dimensional shear velocity structure of the mantle from the inversion of body, surface and higher-mode waveforms. Geophysical Journal International, 143: 709?728. doi: 10.1046/j. 1365-246X. 2000.00298. x},
author = {M\'{e}gnin, C and Romanowicz, B},
journal = {Geophys. J. Int.},
number = {3},
pages = {709--728},
title = {{The three-dimensional shear velocity structure of the mantle from the inversion of body, surface and higher-mode waveforms}},
volume = {143},
year = {2000}
}
@article{houser2008,
author = {Houser, C and Masters, G and Shearer, P and Laske, G},
file = {:Users/sanne/Documents/phd project/literature/Houser\_cluster\_anal\_08.pdf:pdf},
journal = {Geophys. J. Int.},
number = {1},
pages = {195--212},
title = {{Shear and compressional velocity models of the mantle from cluster analysis of long-period waveforms}},
volume = {174},
year = {2008}
}
@article{dziewonski1981,
abstract = {Abstract A large data set consisting of about 1000 normal mode periods, 500 summary travel time observations, 100 normal mode Q values, mass and moment of inertia have been inverted to obtain the radial distribution of elastic properties, Q values and density in the.},
author = {Dziewonski, A M and Anderson, D L},
journal = {Phys. Earth Planet. Int.},
number = {4},
pages = {297--356},
title = {{Preliminary reference Earth model}},
volume = {25},
year = {1981}
}
@book{Poirier1991,
address = {Cambridge, England},
author = {Poirier, JP},
publisher = {Cambridge Univ. Press},
title = {{Introduction to the Physics of the Earth}},
year = {1991}
}

@article{Minster1981,
author = {Minster, JB and Anderson, DL},
journal = {Phil. Trans. R. Soc. Lond.},
number = {1449},
pages = {319--359},
title = {{A model of dislocation-controlled rheology for the mantle}},
url = {http://rsta.royalsocietypublishing.org/content/299/1449/319.short},
volume = {299},
year = {1981}
}
@article{Tackley2000,
author = {Tackley, PJ},
file = {::},
journal = {Science},
number = {5473},
pages = {2002--2007},
title = {{Mantle convection and plate tectonics: Toward an integrated physical and chemical theory}},
url = {http://www.sciencemag.org/content/288/5473/2002.short},
volume = {288},
year = {2000}
}
@article{McDonough1995,
author = {McDonough, WF and Sun, SS},
file = {::},
journal = {Chem. Geol.},
number = {3},
pages = {223--253},
title = {{The composition of the Earth}},
url = {http://www.sciencedirect.com/science/article/pii/0009254194001404},
volume = {120},
year = {1995}
}
@article{Nakagawa2012,
author = {Nakagawa, T and Tackley, PJ and Deschamps, F and Connolly, JAD},
journal = {Geochem. Geophys. Geosyst.},
number = {11},
title = {{Radial 1-D seismic structures in the deep mantle in mantle convection simulations with self-consistently calculated mineralogy}},
url = {http://onlinelibrary.wiley.com/doi/10.1029/2012GC004325/full},
volume = {13},
year = {2012}
}
@article{Nakajima2012,
author = {Nakajima, Y and Frost, DJ and Rubie, DC},
journal = {J. Geophys. Res.},
number = {B8},
title = {{Ferrous iron partitioning between magnesium silicate perovskite and ferropericlase and the composition of perovskite in the Earth's lower mantle}},
url = {http://onlinelibrary.wiley.com/doi/10.1029/2012JB009151/full},
volume = {117},
year = {2012}
}
@article{Mosca2012,
author = {Mosca, I and Cobden, L and Deuss, A and Ritsema, J and Trampert, J},
journal = {J. Geophys. Res.: Solid Earth},
number = {B6},
title = {{Seismic and mineralogical structures of the lower mantle from probabilistic tomography}},
url = {http://onlinelibrary.wiley.com/doi/10.1029/2011JB008851/full},
volume = {117},
year = {2012}
}
@article{Lin2013,
author = {Lin, JF and Speziale, S and Mao, Z and Marquardt, H},
journal = {Rev. Geophys.},
number = {early view},
title = {{Effects of the electronic spin transitions of iron in lower mantle minerals: Implications for deep mantle geophysics and geochemistry}},
url = {http://onlinelibrary.wiley.com/doi/10.1002/rog.20010/full},
volume = {Rev. Geoph},
year = {2013}
}
@article{Kudo2012,
author = {Kudo, Y and Hirose, K and Murakami, M and Asahara, Y and Ozawa, H and Ohishi, Y and Hirao, N},
journal = {Earth Planet. Sci. Lett.},
pages = {1--7},
title = {{Sound velocity measurements of CaSiO\_3 perovskite to 133 GPa and implications for lowermost mantle seismic anomalies}},
url = {http://www.sciencedirect.com/science/article/pii/S0012821X1200324X},
volume = {349},
year = {2012}
}
@article{Noguchi2013,
author = {Noguchi, M and Komabayashi, T and Hirose, K and Ohishi, Y},
journal = {Phys. Chem. Miner.},
number = {1},
pages = {81--91},
title = {{High-temperature compression experiments of CaSiO\_3 perovskite to lowermost mantle conditions and its thermal equation of state}},
url = {http://link.springer.com/article/10.1007/s00269-012-0549-1},
volume = {40},
year = {2013}
}

@article{Hernandez2013,
author = {Hern\'{a}ndez, ER and Alf\`{e}, D and Brodholt, J},
journal = {Earth Planet. Sci. Lett.},
pages = {37--43},
title = {{The incorporation of water into lower-mantle perovskites: A first-principles study}},
url = {http://www.sciencedirect.com/science/article/pii/S0012821X13000137},
volume = {364},
year = {2013}
}
@article{Inoue2010,
author = {Inoue, T and Wada, T and Sasaki, R and Yurimoto, H},
file = {::},
journal = {Phys. Earth Planet. Int.},
number = {1},
pages = {245--251},
title = {{Water partitioning in the Earth's mantle}},
url = {http://www.sciencedirect.com/science/article/pii/S0031920110001573},
volume = {183},
year = {2010}
}
@article{Mao2011,
author = {Mao, Z and Lin, JF and Scott, HP and Watson, HC and Prakapenka, VB and Xiao, Y and Chow, P and McCammon, C},
file = {::},
journal = {Earth Planet. Sci. Lett.},
number = {3},
pages = {179--184},
title = {{Iron-rich perovskite in the Earth's lower mantle}},
url = {http://www.sciencedirect.com/science/article/pii/S0012821X11004018},
volume = {309},
year = {2011}
}
@article{Stixrude2012,
author = {Stixrude, L and Lithgow-Bertelloni, C},
journal = {Annu. Rev. Earth Planet. Sci.},
pages = {569--595},
title = {{Geophysics of chemical heterogeneity in the mantle}},
url = {http://www.annualreviews.org/doi/abs/10.1146/annurev.earth.36.031207.124244},
volume = {40},
year = {2012}
}
@article{Wu2013,
author = {Wu, Z and Justo, JF and Wentzcovitch, RM},
journal = {Phys. Rev. Lett.},
number = {22},
pages = {228501},
title = {{Elastic Anomalies in a Spin-Crossover System: Ferropericlase at Lower Mantle Conditions}},
url = {http://prl.aps.org/abstract/PRL/v110/i22/e228501},
volume = {110},
year = {2013}
}
@article{Watson2007,
title = "Diffusion in solid-Earth systems ",
journal = "Earth and Planetary Science Letters ",
volume = "253",
number = "3–4",
pages = "307 - 327",
year = "2007",
note = "",
issn = "0012-821X",
doi = "http://dx.doi.org/10.1016/j.epsl.2006.11.015",
url = "http://www.sciencedirect.com/science/article/pii/S0012821X06008168",
author = "E. Bruce Watson and Ethan F. Baxter",
keywords = "diffusion",
keywords = "solid Earth",
keywords = "chemical transport",
keywords = "thermochronology",
keywords = "geochronology",
keywords = "diffusive closure "
}
@article{Deschamps2012,
author = {Deschamps, F and Cobden, L and Tackley, PJ},
file = {::},
journal = {Earth Planet. Sci. Lett.},
pages = {198--208},
title = {{The primitive nature of large low shear-wave velocity provinces}},
url = {http://www.sciencedirect.com/science/article/pii/S0012821X12003718},
volume = {349-350},
year = {2012}
}
@article{Davies2012,
author = {Davies, DR and Goes, S and Davies, JH and Shuberth, BSA and Bunge, H-P and Ritsema, J},
file = {::},
journal = {Earth Planet. Sci. Lett.},
pages = {253--269},
title = {{Reconciling dynamic and seismic models of Earth's lower mantle: The dominant role of thermal heterogeneity}},
url = {http://www.sciencedirect.com/science/article/pii/S0012821X1200444X},
volume = {353},
year = {2012}
}
@article{He2012,
author = {He, Y and Wen, L},
doi = {DOI: 10.1029/2012JB009436},
journal = {J. Geophys. Res.-Sol. Ea.},
number = {B9},
title = {{Geographic boundary of the “Pacific Anomaly” and its geometry and transitional structure in the north}},
url = {http://onlinelibrary.wiley.com/doi/10.1029/2012JB009436/full},
volume = {117},
year = {2012}
}
@article{to2005,
author = {To, A and Romanowicz, B and Capdeville, Y and Takeuchi, N},
file = {:Users/sanne/Documents/phd project/literature/sharp\_boundaries\_to\_romanowicz\_2005.pdf:pdf},
journal = {Earth Planet. Sci. Lett.},
number = {1-2},
pages = {1447--1460},
title = {{3D effects of sharp boundaries at the borders of the African and Pacific Superplumes: Observation and modeling}},
volume = {233},
year = {2005}
}
@article{Anderson1982,
author = {Anderson, OL},
file = {::},
journal = {Phil. Trans. R. Soc. Lond., Ser A, Math. Phys. Sci.},
number = {1492},
pages = {21--35},
title = {{The Earth's core and the phase diagram of iron}},
url = {http://rsta.royalsocietypublishing.org/content/306/1492/21.short},
volume = {306},
year = {1982}
}
@article{Nomura2011,
author = {Nomura, R and Ozawa, H and Tateno, S and Hirose, K and Hernlund, J and Muto, S and Ishii, H and Hiraoka, N},
file = {::},
journal = {Nature},
number = {7346},
pages = {199--202},
title = {{Spin crossover and iron-rich silicate melt in the Earth's deep mantle}},
url = {http://www.nature.com/nature/journal/v473/n7346/abs/nature09940.html},
volume = {473},
year = {2011}
}
@article{Antonangeli2011,
author = {Antonangeli, D and Siebert, J and Aracne, CM and Farber, D and Bosak, A and Hoesch, M and Krisch, M and Ryerson, F and Fiquet, G and Badro, J},
journal = {Science},
number = {6031},
pages = {64--67},
title = {{Spin crossover in ferropericlase at high pressure: a seismologically transparent transition?}},
url = {http://www.sciencemag.org/content/331/6013/64.short},
volume = {331},
year = {2011}
}
@article{Schuberth2012,
author = {Schuberth, BSA and Zaroli, C and Nolet, G},
journal = {Geophys. J. Int.},
number = {3},
pages = {1393--1412},
title = {{Synthetic seismograms for a synthetic Earth: long-period P- and S-wave traveltime variations can be explained by temperature alone}},
url = {http://onlinelibrary.wiley.com/doi/10.1111/j.1365-246X.2011.05333.x/full},
volume = {188},
year = {2012}
}
@article{jackson2010,
  title={Evidence for the survival of the oldest terrestrial mantle reservoir},
  author={Jackson, Matthew G and Carlson, Richard W and Kurz, Mark D and Kempton, Pamela D and Francis, Don and Blusztajn, Jerzy},
  journal={Nature},
  volume={466},
  number={7308},
  pages={853--856},
  year={2010},
  publisher={Nature Publishing Group}
}
@article{Jackson1998,
author = {Jackson, Ian},
doi = {10.1046/j.1365-246x.1998.00560.x},
issn = {0956540X},
journal = {Geophys. J. Int.},
month = jul,
number = {1},
pages = {291--311},
title = {{Elasticity, composition and temperature of the Earth’s lower mantle: a reappraisal}},
url = {http://gji.oxfordjournals.org/content/134/1/291.abstract},
volume = {134},
year = {1998}
}
@article{Trampert2001,
author = {Trampert, Jeannot and Vacher, Pierre and Vlaar, Nico},
doi = {10.1016/S0031-9201(01)00201-1},
issn = {00319201},
journal = {Phys. Earth Planet. Int.},
month = aug,
number = {3-4},
pages = {255--267},
title = {{Sensitivities of seismic velocities to temperature, pressure and composition in the lower mantle}},
url = {http://www.sciencedirect.com/science/article/pii/S0031920101002011},
volume = {124},
year = {2001}
}
@article{Deschamps2003,
author = {Deschamps, Fr\'{e}d\'{e}ric and Trampert, Jeannot},
doi = {10.1016/j.pepi.2003.09.004},
issn = {00319201},
journal = {Phys. Earth Planet. Int.},
month = dec,
number = {4},
pages = {277--291},
title = {{Mantle tomography and its relation to temperature and composition}},
url = {http://www.sciencedirect.com/science/article/pii/S0031920103001894},
volume = {140},
year = {2003}
}
@article{Mattern2005,
author = {Mattern, E. and Matas, J. and Ricard, Y. and Bass, J.},
doi = {10.1111/j.1365-246X.2004.02549.x},
issn = {0956540X},
journal = {Geophys. J. Int.},
month = mar,
number = {3},
pages = {973--990},
title = {{Lower mantle composition and temperature from mineral physics and thermodynamic modelling}},
url = {http://gji.oxfordjournals.org/cgi/doi/10.1111/j.1365-246X.2004.02549.x},
volume = {160},
year = {2005}
}
@article{Styles2011,
author = {Styles, Elinor and Davies, D. Rhodri and Goes, Saskia},
doi = {10.1111/j.1365-246X.2010.04914.x},
issn = {0956540X},
journal = {Geophys. J. Int.},
month = mar,
number = {3},
pages = {1371--1378},
title = {{Mapping spherical seismic into physical structure: biases from 3-D phase-transition and thermal boundary-layer heterogeneity}},
url = {http://gji.oxfordjournals.org/cgi/doi/10.1111/j.1365-246X.2010.04914.x},
volume = {184},
year = {2011}
}

@article{Murakami2007,
author = {Murakami, M and Sinogeikin, S and Hellwig, H and Bass, J and Li, J},
doi = {10.1016/j.epsl.2007.01.011},
file = {::},
issn = {0012821X},
journal = {Earth Planet. Sci. Lett.},
month = apr,
number = {1-2},
pages = {47--54},
title = {{Sound velocity of MgSiO3 perovskite to Mbar pressure}},
url = {http://www.sciencedirect.com/science/article/pii/S0012821X07000167},
volume = {256},
year = {2007}
}
@article{Murakami2009,
author = {Murakami, Motohiko and Ohishi, Yasuo and Hirao, Naohisa and Hirose, Kei},
doi = {10.1016/j.epsl.2008.10.010},
issn = {0012821X},
journal = {Earth Planet. Sci. Lett.},
month = jan,
number = {1-2},
pages = {123--129},
title = {{Elasticity of MgO to 130 GPa: Implications for lower mantle mineralogy}},
url = {http://www.sciencedirect.com/science/article/pii/S0012821X08006675},
volume = {277},
year = {2009}
}
@incollection{Murakami2013,
address = {Chichester, UK},
author = {Murakami, M},
booktitle = {Physics and Chemistry of the Deep Earth (ed S.-I. Karato)},
isbn = {1118529529},
pages = {183--212},
publisher = {John Wiley \& Sons, Ltd},
title = {{6 Chemical Composition of the Earth's Lower Mantle: Constraints from Elasticity}},
url = {http://books.google.com/books?hl=en\&lr=\&id=7z9yES2XNyEC\&pgis=1},
year = {2013}
}
@article{Zhang2013,
author = {Zhang, Zhigang and Stixrude, Lars and Brodholt, John},
doi = {10.1016/j.epsl.2013.07.034},
issn = {0012821X},
journal = {Earth Planet. Sci. Lett.},
month = oct,
pages = {1--12},
title = {{Elastic properties of MgSiO3-perovskite under lower mantle conditions and the composition of the deep Earth}},
url = {http://www.sciencedirect.com/science/article/pii/S0012821X13004093},
volume = {379},
year = {2013}
}

@article{Holland2013,
author = {Holland, T. J. B. and Hudson, N. F. C. and Powell, R. and Harte, B.},
doi = {10.1093/petrology/egt035},
issn = {0022-3530},
journal = {Journal of Petrology},
month = jul,
number = {9},
pages = {1901--1920},
title = {{New Thermodynamic Models and Calculated Phase Equilibria in NCFMAS for Basic and Ultrabasic Compositions through the Transition Zone into the Uppermost Lower Mantle}},
url = {http://petrology.oxfordjournals.org/content/54/9/1901.short},
volume = {54},
year = {2013}
}

@article{Ita1992,
author = {Ita, Joel and Stixrude, Lars},
doi = {10.1029/92JB00068},
issn = {0148-0227},
journal = {Journal of Geophysical Research},
number = {B5},
pages = {6849},
title = {{Petrology, elasticity, and composition of the mantle transition zone}},
url = {http://doi.wiley.com/10.1029/92JB00068},
volume = {97},
year = {1992}
}

@article{PH1999,
author = {Powell, Roger and Holland, Tim}, 
title = {Relating formulations of the thermodynamics of mineral solid solutions; activity modeling of pyroxenes, amphiboles, and micas},
volume = {84}, 
number = {1-2}, 
pages = {1-14}, 
year = {1999},
URL = {http://ammin.geoscienceworld.org/content/84/1-2/1.abstract}, 
eprint = {http://ammin.geoscienceworld.org/content/84/1-2/1.full.pdf+html}, 
journal = {American Mineralogist} 
}

@article{HHPH2013,
author = {Holland, Tim J.B. and Hudson, Neil F.C. and Powell, Roger and Harte, Ben}, 
title = "{New thermodynamic models and calculated phase equilibria in NCFMAS for basic and ultrabasic compositions through the transition zone into the uppermost lower mantle}",
volume = {54}, 
number = {9}, 
pages = {1901-1920}, 
year = {2013}, 
doi = {10.1093/petrology/egt035}, 
URL = {http://petrology.oxfordjournals.org/content/54/9/1901.abstract}, 
eprint = {http://petrology.oxfordjournals.org/content/54/9/1901.full.pdf+html}, 
journal = {Journal of Petrology} 
}

@article{Schreinemakers1916,
author={Schreinemakers, F. A. H.},
title="{In-, mono-, and di-variant equilibria. VIII. Further consideration of the bivariant regions; the turning lines}",
journal="{Proc. K. Akad. Wet. (Netherlands)}",
volume=18, 
pages={1539-1552},
year={1916}
}

@article{WP2011,
  title={On the interpretation of retrograde reaction textures in granulite facies rocks},
  author={White, RW and Powell, R},
  journal={Journal of Metamorphic Geology},
  volume={29},
  number={1},
  pages={131--149},
  year={2011},
  publisher={Wiley Online Library}
}

@article{WPB2008,
author = {White, R. W. and Powell, R. and Baldwin, J. A.},
title = {Calculated phase equilibria involving chemical potentials to investigate the textural evolution of metamorphic rocks},
journal = {Journal of Metamorphic Geology},
volume = {26},
number = {2},
publisher = {Blackwell Publishing Ltd},
issn = {1525-1314},
url = {http://dx.doi.org/10.1111/j.1525-1314.2008.00764.x},
doi = {10.1111/j.1525-1314.2008.00764.x},
pages = {181--198},
keywords = {μ–μ diagram, chemical potential, reaction textures, thermocalc},
year = {2008},
}

@article {HP1990,
author = {Holland, T. J. B. and Powell, R.},
title = "{An enlarged and updated internally consistent thermodynamic dataset with uncertainties and correlations: the system K2O-Na$_2$O-CaO-MgO-MnO-FeO-Fe$_2$O$_3$-Al$_2$O$_3$-TiO$_2$-SiO$_2$-C-H$_2$-O$_2$}",
journal = {Journal of Metamorphic Geology},
volume = {8},
number = {1},
publisher = {Blackwell Publishing Ltd},
issn = {1525-1314},
url = {http://dx.doi.org/10.1111/j.1525-1314.1990.tb00458.x},
doi = {10.1111/j.1525-1314.1990.tb00458.x},
pages = {89--124},
keywords = {Key-words: internally consistent thermodynamic data set, phase equilibrium calculations, thermodynamic data},
year = {1990},
}

@article {HP2006,
author = {Holland, T. J. B. and Powell, R.},
title = {Mineral activity--composition relations and petrological calculations involving cation equipartition in multisite minerals: a logical inconsistency},
journal = {Journal of Metamorphic Geology},
volume = {24},
number = {9},
publisher = {Blackwell Publishing Ltd},
issn = {1525-1314},
url = {http://dx.doi.org/10.1111/j.1525-1314.2006.00672.x},
doi = {10.1111/j.1525-1314.2006.00672.x},
pages = {851--861},
keywords = {activity, biotite, equipartition, pyroxene, site-distribution, thermodynamic},
year = {2006},
}

@ARTICLE{PH1985,
  author = {Powell, R. and Holland, T. J. B.},
  title = {An internally consistent thermodynamic dataset with uncertainties
	and correlations: 1. Methods and a worked example},
  journal = {Journal of Metamorphic Geology},
  year = {1985},
  volume = {3},
  pages = {327--342},
  number = {4},
  doi = {10.1111/j.1525-1314.1985.tb00324.x},
  issn = {1525-1314},
  keywords = {Key words: least squares method, thermodynamic dataset},
  publisher = {Blackwell Publishing Ltd},
  url = {http://dx.doi.org/10.1111/j.1525-1314.1985.tb00324.x}
}

@ARTICLE{HC1974,
   author = {{Huang}, Y.~K. and {Chow}, C.~Y.},
    title = "{The generalized compressibility equation of Tait for dense matter}",
  journal = {Journal of Physics D Applied Physics},
     year = 1974,
    month = oct,
   volume = 7,
    pages = {2021-2023},
      doi = {10.1088/0022-3727/7/15/305},
   adsurl = {http://adsabs.harvard.edu/abs/1974JPhD....7.2021H},
  adsnote = {Provided by the SAO/NASA Astrophysics Data System}
}

@ARTICLE{Darken1967,
title={{Thermodynamics of binary metallic solutions}},
author={{Darken}, L.~S.},
journal={{Metallurgical Society of AIME Transactions}},
volume={239},
issue={1},
pages={80-89},
year=1967 
}

@article{Pow1987,
author = {Powell, Roger}, 
title = {Darken's quadratic formalism and the thermodynamics of minerals}, 
volume = {72}, 
number = {1-2}, 
pages = {1-11}, 
year = {1987}, 
URL = {http://ammin.geoscienceworld.org/content/72/1-2/1.short}, 
journal = {American Mineralogist} 
}

@BOOK{AC1989,
author = {{Anderson}, G.~M. and {Crerar}, D.~A.},
title = {{Thermodynamics in geochemistry: The equilibrium model}},
publisher = {Oxford University Press},
pages = 588,
year=1989
}

@ARTICLE{vanLaar1906,
   author = {{van Laar}, J.~J.},
    title = "{Sechs vortr\"age \"uber das thermodynamischer potential}",
  journal = {Vieweg, Brunswick},
     year = 1906
}
@ARTICLE{HP2003,
   author = {{Holland}, T. and {Powell}, R.},
    title = "{Activity-composition relations for phases in petrological calculations: an asymmetric multicomponent formulation}",
  journal = {Contributions to Mineralogy and Petrology},
     year = 2003,
   volume = 145,
    pages = {492-501},
      doi = {10.1007/s00410-003-0464-z},
   adsurl = {http://adsabs.harvard.edu/abs/2003CoMP..145..492H},
  adsnote = {Provided by the SAO/NASA Astrophysics Data System}
}

@article{PH1993,
author = {Powell, Roger and Holland, Tim}, 
title = {On the formulation of simple mixing models for complex phases}, 
volume = {78}, 
number = {11-12}, 
pages = {1174-1180}, 
year = {1993}, 
URL = {http://ammin.geoscienceworld.org/content/78/11-12/1174.short}, 
journal = {American Mineralogist} 
}

@ARTICLE{HP1998,
  author = {{Holland}, T. J. B. and {Powell}, R.},
  title = {An internally consistent thermodynamic data set for phases of petrological interest},
  journal = {Journal of Metamorphic Geology},
  year = {1998},
  volume = {16},
  pages = {309--343},
  number = {3},
  doi = {10.1111/j.1525-1314.1998.00140.x},
  issn = {1525-1314},
  keywords = {P–T, thermodynamic data.},
  publisher = {Blackwell Science Ltd.},
  url = {http://dx.doi.org/10.1111/j.1525-1314.1998.00140.x}
}

@article {HP2011,
author = {{Holland}, T. J. B. and {Powell}, R.},
title = {An improved and extended internally consistent thermodynamic dataset for phases of petrological interest, involving a new equation of state for solids},
journal = {Journal of Metamorphic Geology},
volume = {29},
number = {3},
publisher = {Blackwell Publishing Ltd},
issn = {1525-1314},
url = {http://dx.doi.org/10.1111/j.1525-1314.2010.00923.x},
doi = {10.1111/j.1525-1314.2010.00923.x},
pages = {333--383},
keywords = {equation of state, internally consistent dataset, thermodynamic data},
year = {2011}
}

@article{DPWH2007,
	author = "Diener, J. F. A. and Powell, R. and White, R. W. and Holland, T. J. B.",
	doi = "10.1111/j.1525-1314.2007.00720.x",
	issn = "1525-1314",
	journal = "Journal of Metamorphic Geology",
	keywords = "clinoamphibole; ferric iron; orthoamphibole; thermodynamics",
	number = "6",
	pages = "631–656",
	publisher = "Blackwell Publishing Ltd",
	title = "{A new thermodynamic model for clino- and orthoamphiboles in the system Na$_2$O–CaO–FeO–MgO–Al$_2$O$_3$–SiO$_2$–H$_2$O–O}",
	url = "http://dx.doi.org/10.1111/j.1525-1314.2007.00720.x",
	volume = "25",
	year = "2007"
}

@ARTICLE{HS1998,
   author = {{Hama}, J. and {Suito}, K.},
    title = "{High-temperature equation of state of CaSiO $_{3}$ perovskite and its implications for the lower mantle}",
  journal = {Physics of the Earth and Planetary Interiors},
     year = 1998,
    month = feb,
   volume = 105,
    pages = {33-46},
      doi = {10.1016/S0031-9201(97)00074-5},
   adsurl = {http://adsabs.harvard.edu/abs/1998PEPI..105...33H},
  adsnote = {Provided by the SAO/NASA Astrophysics Data System}
}

@article{HP1991,
        year={1991},
	author = "Holland, Tim and Powell, Roger",
	doi = "10.1007/BF00306484",
	issn = "0010-7999",
	journal = "Contributions to Mineralogy and Petrology",
	language = "English",
	number = "2",
	pages = "265–273",
	publisher = "Springer-Verlag",
	title = "{A Compensated-Redlich-Kwong (CORK) equation for volumes and fugacities of CO2 and H2O in the range 1 bar to 50 kbar and 100–1600°C}",
	url = "http://dx.doi.org/10.1007/BF00306484",
	volume = "109"
}


@article{kennett1991,
  title={Traveltimes for global earthquake location and phase identification},
  author={Kennett, BLN and Engdahl, ER},
  journal={Geophysical Journal International},
  volume={105},
  number={2},
  pages={429--465},
  year={1991},
  publisher={Oxford University Press}
}

<<<<<<< HEAD
@ARTICLE{Stacey1981,
   author = {{Stacey}, F.~D. and {Brennan}, B.~J. and {Irvine}, R.~D.},
    title = "{Finite strain theories and comparisons with seismological data}",
  journal = {Geophysical Surveys},
     year = 1981,
    month = apr,
   volume = 4,
    pages = {189-232},
      doi = {10.1007/BF01449185}
}
=======

@article{HW1989,
  title={Subregular model for multicomponent solutions},
  author={Helffrich, George and Wood, Bernard J},
  journal={American Mineralogist},
  volume={74},
  number={9-10},
  pages={1016--1022},
  year={1989},
  publisher={Mineral Soc America}
}

@article{CHS1987,
  title={An evaluation of the composition dependence of the magnetic order-disorder transition in Cr-Fe-Co-Ni alloys},
  author={Chin, CP and Hertzman, S and Sundman, B},
  journal={Materials Research Center, The Royal Institute of Technology (Stockholm, Sweden), Report TRITA-MAC},
  volume={203},
  year={1987}
}


@article{Sundman1991,
	Author = {Sundman, B.},
	Doi = {10.1007/BF02645709},
	Issn = {1054-9714},
	Journal = {Journal of Phase Equilibria},
	Number = {2},
	Pages = {127--140},
	Title = {An assessment of the Fe-O system},
	Url = {http://dx.doi.org/10.1007/BF02645709},
	Volume = {12},
	Bdsk-Url-1 = {http://dx.doi.org/10.1007/BF02645709},
	Year = {1991}}


@article{HP1996,
	Author = {Holland, Tim and Powell, Roger},
	Doi = {10.2138/am-1996-11-1215},
	Eprint = {http://ammin.geoscienceworld.org/content/81/11-12/1425},
	Issn = {0003-004X},
	Journal = {American Mineralogist},
	Number = {11-12},
	Pages = {1425--1437},
	Publisher = {Mineralogical Society of America},
	Title = {Thermodynamics of order-disorder in minerals; II, Symmetric formalism applied to solid solutions},
	Url = {http://ammin.geoscienceworld.org/content/81/11-12/1425},
	Volume = {81},
	Year = {1996},
	Bdsk-Url-1 = {http://ammin.geoscienceworld.org/content/81/11-12/1425},
	Bdsk-Url-2 = {http://dx.doi.org/10.2138/am-1996-11-1215}}

@BOOK{Putnis1992,
   author = {{Putnis}, A.},
    title = "{An Introduction to Mineral Sciences}",
booktitle = {An Introduction to Mineral Sciences, by Andrew Putnis, pp.~479.~ISBN 0521429471.~Cambridge, UK: Cambridge University Press, November 1992.},
     year = 1992,
    month = nov,
    pages = {479},
   adsurl = {http://adsabs.harvard.edu/abs/1992ims..book.....P},
  adsnote = {Provided by the SAO/NASA Astrophysics Data System},
  publisher = {Cambridge University Press}
}

@ARTICLE{NissenMeyer2014,
   author = {{Nissen-Meyer}, T. and {van Driel}, M. and {St{\"a}hler}, S.~C. and 
	{Hosseini}, K. and {Hempel}, S. and {Auer}, L. and {Colombi}, A. and 
	{Fournier}, A.},
    title = "{AxiSEM: broadband 3-D seismic wavefields in axisymmetric media}",
  journal = {Solid Earth},
     year = 2014,
    month = jun,
   volume = 5,
    pages = {425-445},
      doi = {10.5194/se-5-425-2014},
   adsurl = {http://adsabs.harvard.edu/abs/2014SolE....5..425N},
  adsnote = {Provided by the SAO/NASA Astrophysics Data System}
}

@ARTICLE{Masters2011,
   author = {Masters, G. and Woodhouse, J.H. and Freeman, G.},
   year = {2011},
   title = "{Mineos v1.0.2 [software]}",
   journal = "Computational Infrastructure for Geodynamics",
   volume = "",
   issue = "",
   pages = 99,
   url="https://geodynamics.org/cig/software/mineos/"
   }
>>>>>>> 07bc2563
<|MERGE_RESOLUTION|>--- conflicted
+++ resolved
@@ -950,7 +950,7 @@
   publisher={Oxford University Press}
 }
 
-<<<<<<< HEAD
+
 @ARTICLE{Stacey1981,
    author = {{Stacey}, F.~D. and {Brennan}, B.~J. and {Irvine}, R.~D.},
     title = "{Finite strain theories and comparisons with seismological data}",
@@ -961,7 +961,7 @@
     pages = {189-232},
       doi = {10.1007/BF01449185}
 }
-=======
+
 
 @article{HW1989,
   title={Subregular model for multicomponent solutions},
@@ -1050,4 +1050,3 @@
    pages = 99,
    url="https://geodynamics.org/cig/software/mineos/"
    }
->>>>>>> 07bc2563
